--- conflicted
+++ resolved
@@ -8,18 +8,13 @@
     author_email="lfparis@gmail.com",
     url="https://github.com/lfparis/airbase",
     version="0.0.1b5",
-<<<<<<< HEAD
-    install_requires=["aiohttp", "pandas"],
-    python_requires=">=3.7",
-=======
     install_requires=["aiohttp"],
     extras_require={
         "tools": ["pandas"],
     },
     package_data={"airbase": ["py.typed"]},
     zip_safe=False,
-    python_requires="!=2.7.*, !=3.0.*, !=3.1.*, !=3.2.*, !=3.3.*, !=3.4.*, !=3.5.*, !=3.6.*",  # noqa: E501
->>>>>>> fe70480b
+    python_requires=">=3.7",
     keywords=["airtable", "api", "async", "async.io"],
     license="The MIT License (MIT)",
     classifiers=[
